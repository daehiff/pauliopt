--- conflicted
+++ resolved
@@ -316,11 +316,7 @@
                 path.append(fro)
             return path
 
-<<<<<<< HEAD
-    def steiner_tree(self, terminals: List[int], exclude: List[int]=[]):
-=======
     def steiner_tree(self, terminals: list[int], subgraph: list[int]=[]):
->>>>>>> 367a6fac
         """
             Computes the Steiner tree over the topology with given terminals.
             `subgraph` can be used to find the Steiner tree of a subgraph of the topology.
@@ -337,7 +333,7 @@
         else:
             G = self.to_nx
         return steiner_tree(G, terminals)
-    
+
     def non_cutting_qubits(self, subgraph:List[int]=[])-> List[int]:
         try:
             # pylint: disable = import-outside-toplevel
