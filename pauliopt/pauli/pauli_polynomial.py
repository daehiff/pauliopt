--- conflicted
+++ resolved
@@ -2,12 +2,10 @@
 from pauliopt.pauli.pauli_gadget import PauliGadget
 
 from pauliopt.topologies import Topology
-<<<<<<< HEAD
-import numpy as np
-=======
 import math
 from pauliopt.pauli.utils import X, Y, Z, I
 from pauliopt.utils import SVGBuilder
+import numpy as np
 
 LATEX_HEADER = """\documentclass[preview]{standalone}
 
@@ -76,7 +74,6 @@
 }
 }
 """
->>>>>>> 01939a29
 
 
 class PauliPolynomial:
@@ -141,63 +138,6 @@
             count += gadget.two_qubit_count(topology, leg_cache=leg_cache)
         return count
 
-<<<<<<< HEAD
-
-def remove_collapsed_pauli_gadegts(remaining_poly):
-    return list(
-        filter(lambda x: x.angle != 2 * np.pi and x.angle != 0, remaining_poly))
-
-
-def find_machting_parity_right(idx, remaining_poly):
-    gadget = remaining_poly[idx]
-    for idx_right, gadget_right in enumerate(remaining_poly[idx + 1:]):
-        if all([p_1 == p_2 for p_1, p_2 in zip(gadget.paulis, gadget_right.paulis)]):
-            return idx + idx_right + 1
-    return None
-
-
-def is_commuting_region(idx, idx_right, remaining_poly):
-    for k in range(idx, idx_right):
-        if not remaining_poly[idx].commutes(remaining_poly[k]):
-            return False
-    return True
-
-
-def propagate_phase_gadegts(remaining_poly):
-    converged = True
-    for idx, gadget in enumerate(remaining_poly):
-        idx_right = find_machting_parity_right(idx, remaining_poly)
-        if idx_right is None:
-            continue
-        if not is_commuting_region(idx, idx_right, remaining_poly):
-            continue
-
-        remaining_poly[idx_right].angle = clamp(remaining_poly[idx_right].angle
-                                                + gadget.angle)
-        remaining_poly[idx].angle = 0.0
-        converged = False
-    return converged
-
-
-def clamp(phase):
-    new_phase = phase % 2
-    if new_phase > 1:
-        return new_phase - 2
-    return phase
-
-
-def simplify_pauli_polynomial(pp: PauliPolynomial):
-    remaining_poly = [gadet.copy() for gadet in pp.pauli_gadgets]
-    converged = False
-    while not converged:
-        remaining_poly = remove_collapsed_pauli_gadegts(remaining_poly)
-        converged = propagate_phase_gadegts(remaining_poly)
-
-    pp_ = PauliPolynomial(pp.num_qubits)
-    for gadget in remaining_poly:
-        pp_ >>= gadget
-    return pp_
-=======
     def to_svg(self, hscale: float = 1.0, vscale: float = 1.0, scale: float = 1.0,
                svg_code_only=False):
         vscale *= scale
@@ -341,4 +281,58 @@
             with open(f"{file_name}.tex", "w") as f:
                 f.write(out_str)
         return out_str
->>>>>>> 01939a29
+
+
+def remove_collapsed_pauli_gadegts(remaining_poly):
+    return list(
+        filter(lambda x: x.angle != 2 * np.pi and x.angle != 0, remaining_poly))
+
+
+def find_machting_parity_right(idx, remaining_poly):
+    gadget = remaining_poly[idx]
+    for idx_right, gadget_right in enumerate(remaining_poly[idx + 1:]):
+        if all([p_1 == p_2 for p_1, p_2 in zip(gadget.paulis, gadget_right.paulis)]):
+            return idx + idx_right + 1
+    return None
+
+
+def is_commuting_region(idx, idx_right, remaining_poly):
+    for k in range(idx, idx_right):
+        if not remaining_poly[idx].commutes(remaining_poly[k]):
+            return False
+    return True
+
+
+def propagate_phase_gadegts(remaining_poly):
+    converged = True
+    for idx, gadget in enumerate(remaining_poly):
+        idx_right = find_machting_parity_right(idx, remaining_poly)
+        if idx_right is None:
+            continue
+        if not is_commuting_region(idx, idx_right, remaining_poly):
+            continue
+
+        remaining_poly[idx_right].angle = remaining_poly[idx_right].angle + gadget.angle
+        remaining_poly[idx].angle = 0.0
+        converged = False
+    return converged
+
+
+def clamp(phase):
+    new_phase = phase % 2
+    if new_phase > 1:
+        return new_phase - 2
+    return phase
+
+
+def simplify_pauli_polynomial(pp: PauliPolynomial):
+    remaining_poly = [gadet.copy() for gadet in pp.pauli_gadgets]
+    converged = False
+    while not converged:
+        remaining_poly = remove_collapsed_pauli_gadegts(remaining_poly)
+        converged = propagate_phase_gadegts(remaining_poly)
+
+    pp_ = PauliPolynomial(pp.num_qubits)
+    for gadget in remaining_poly:
+        pp_ >>= gadget
+    return pp_